--- conflicted
+++ resolved
@@ -5,8 +5,9 @@
 from abc import abstractmethod
 from typing import List, Literal, Optional, Union
 
+from mmengine import Registry
+
 from lmdeploy.utils import get_logger
-from mmengine import Registry
 
 logger = get_logger('lmdeploy')
 MODELS = Registry('model', locations=['lmdeploy.model'])
@@ -562,15 +563,11 @@
 @MODELS.register_module(name='internvl-internlm2')
 class InternVLInternLM2Chat(InternLM2Chat7B):
 
-<<<<<<< HEAD
-    def __init__(self, meta_instruction='You are an AI assistant whose name is InternLM (书生·浦语).', **kwargs):
-=======
     def __init__(
             self,
             # meta_instruction='You are an AI assistant whose name is InternLM (书生·浦语).',
             meta_instruction=YIJIAN_SYSTEM_PROMPT,
             **kwargs):
->>>>>>> 6062da0c
         super().__init__(meta_instruction=meta_instruction, **kwargs)
 
     @classmethod
@@ -594,15 +591,6 @@
 @MODELS.register_module(name='internvl2-internlm2')
 class InternVL2InternLM2(InternLM2Chat7B):
 
-<<<<<<< HEAD
-    def __init__(self,
-                 meta_instruction='你是由上海人工智能实验室联合商汤科技开发的书生多模态大模型，英文名叫InternVL, 是一个有用无害的人工智能助手。',
-                 eosys='<|im_end|>',
-                 eoh='<|im_end|>',
-                 separator='',
-                 stop_words=['<|im_start|>', '<|im_end|>'],
-                 **kwargs):
-=======
     def __init__(
             self,
             meta_instruction=YIJIAN_SYSTEM_PROMPT,
@@ -611,7 +599,6 @@
             separator='',
             stop_words=['<|im_start|>', '<|im_end|>'],
             **kwargs):
->>>>>>> 6062da0c
         super().__init__(meta_instruction=meta_instruction,
                          eosys=eosys,
                          separator=separator,
@@ -659,22 +646,6 @@
 class InternLMXComposer2Chat7B(InternLMChat7B):
     """Chat template and generation parameters of InternLM-XComposer2-7b."""
 
-<<<<<<< HEAD
-    def __init__(self,
-                 system='[UNUSED_TOKEN_146]system\n',
-                 meta_instruction="""You are an AI assistant whose name is InternLM-XComposer (浦语·灵笔).
-- InternLM-XComposer (浦语·灵笔) is a multi-modality conversational language model that is developed by Shanghai AI Laboratory (上海人工智能实验室). It is designed to be helpful, honest, and harmless.
-- InternLM-XComposer (浦语·灵笔) can understand and communicate fluently in the language chosen by the user such as English and 中文.
-- InternLM-XComposer (浦语·灵笔) is capable of comprehending and articulating responses effectively based on the provided image.""",
-                 user='[UNUSED_TOKEN_146]user\n',
-                 assistant='[UNUSED_TOKEN_146]assistant\n',
-                 eosys='[UNUSED_TOKEN_145]\n',
-                 eoh='[UNUSED_TOKEN_145]\n',
-                 eoa='[UNUSED_TOKEN_145]\n',
-                 separator='\n',
-                 stop_words=['[UNUSED_TOKEN_145]'],
-                 **kwargs):
-=======
     def __init__(
             self,
             system='[UNUSED_TOKEN_146]system\n',
@@ -691,7 +662,6 @@
             separator='\n',
             stop_words=['[UNUSED_TOKEN_145]'],
             **kwargs):
->>>>>>> 6062da0c
         super().__init__(system=system,
                          meta_instruction=meta_instruction,
                          user=user,
@@ -1700,14 +1670,10 @@
 @MODELS.register_module(name='internvl2-phi3')
 class InternVL2Phi3(Phi3Instruct):
 
-<<<<<<< HEAD
-    def __init__(self, meta_instruction='你是由上海人工智能实验室联合商汤科技开发的书生多模态大模型，英文名叫InternVL, 是一个有用无害的人工智能助手。', **kwargs):
-=======
     def __init__(
             self,
             meta_instruction=YIJIAN_SYSTEM_PROMPT,
             **kwargs):
->>>>>>> 6062da0c
         super().__init__(meta_instruction=meta_instruction, **kwargs)
 
     @classmethod
