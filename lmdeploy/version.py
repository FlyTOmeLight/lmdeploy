# Copyright (c) OpenMMLab. All rights reserved.
from typing import Tuple

<<<<<<< HEAD
__version__ = '0.6.2.1'
=======
__version__ = '0.6.3'
>>>>>>> 0c80baa0
short_version = __version__


def parse_version_info(version_str: str) -> Tuple:
    """Parse version from a string.

    Args:
        version_str (str): A string represents a version info.

    Returns:
        tuple: A sequence of integer and string represents version.
    """
    _version_info = []
    for x in version_str.split('.'):
        if x.isdigit():
            _version_info.append(int(x))
        elif x.find('rc') != -1:
            patch_version = x.split('rc')
            _version_info.append(int(patch_version[0]))
            _version_info.append(f'rc{patch_version[1]}')
    return tuple(_version_info)


version_info = parse_version_info(__version__)<|MERGE_RESOLUTION|>--- conflicted
+++ resolved
@@ -1,11 +1,7 @@
 # Copyright (c) OpenMMLab. All rights reserved.
 from typing import Tuple
 
-<<<<<<< HEAD
-__version__ = '0.6.2.1'
-=======
-__version__ = '0.6.3'
->>>>>>> 0c80baa0
+__version__ = '0.6.3.1'
 short_version = __version__
 
 
