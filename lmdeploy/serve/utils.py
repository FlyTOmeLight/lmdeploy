# Copyright (c) OpenMMLab. All rights reserved.
import asyncio
from typing import Dict, List, Tuple, Union

import numpy as np
import torch
from lmdeploy.utils import get_logger
from torch.nn.utils.rnn import pad_sequence

logger = get_logger('lmdeploy')

InputIdsType = List[int]
InputEmbsType = Union[None, List[Union[torch.Tensor, np.ndarray]]]
InputEmbRngsType = Union[None, List[Tuple[int, int]]]
PromptType = Union[str, List[Dict]]


def _get_event_loop():
    """get event loop."""
    try:
        event_loop = asyncio.get_event_loop()
    except Exception:
        logger.warning('Can not found event loop in current thread.'
                       ' Create a new event loop.')
        event_loop = asyncio.new_event_loop()
        asyncio.set_event_loop(event_loop)
    return event_loop


class LogitsMixin:
    """Helper class to calculate logits and ppl."""

    def prepare_inputs(self, prompts: Union[PromptType, List[PromptType]]):
        if hasattr(self, '_convert_prompts'):
            prompts = self._convert_prompts(prompts)
        need_list_wrap = isinstance(prompts, str) or isinstance(
            prompts[0], Dict)
        prompts = [prompts] if need_list_wrap else prompts

        decorated = []
        input_ids = []
        input_embeddings = []
        input_embedding_ranges = []
        for prompt in prompts:
            out = _get_event_loop().run_until_complete(
                self._get_prompt_input(prompt,
                                       do_preprocess=True,
                                       sequence_start=True,
                                       adapter_name=None))
            decorated.append(out['prompt'])
            input_ids.append(out['input_ids'])
            input_embeddings.append(out.get('input_embeddings', None))
            input_embedding_ranges.append(
                out.get('input_embedding_ranges', None))

        outputs = dict(prompts=decorated, input_ids=input_ids)
        if not any(input_embeddings):
            input_embeddings = None
            input_embedding_ranges = None
        outputs['input_embeddings'] = input_embeddings
        outputs['input_embedding_ranges'] = input_embedding_ranges

        return outputs

    def get_logits(
        self,
        input_ids: Union[InputIdsType, List[InputIdsType]],
        input_embeddings: Union[InputEmbsType, List[InputEmbsType]] = None,
        input_embedding_ranges: Union[InputEmbRngsType,
                                      List[InputEmbRngsType]] = None):
        """Get logits given a list of input tokens.

        Args:
            input_ids (Union[List[int], List[List[int]]]): the batch of
                input token ids
        """
        assert len(input_ids) > 0
        if isinstance(input_ids[0], int):
            input_ids = [input_ids]
        for input_id in input_ids:
            assert len(input_id) > 0

        bs = len(input_ids)
        # TODO: a better way to determine `max_input_len`, at most allocate
        # 2G mem for logits with shape [bs, max_input_len, vocab_size]
        vocab_size = self.hf_tm_cfg.vocab_size
        max_input_len = 2 * 1024**3 // (bs * vocab_size * 4)

        n_max_iter = np.ceil(
            max([len(input_id)
                 for input_id in input_ids]) / max_input_len).astype(int)

        index_range_starts = []
        index_range_ends = []
        for input_id in input_ids:
            index_range_start = np.array(
                [i * max_input_len for i in range(n_max_iter)])
            index_range_end = index_range_start + max_input_len
            index_range_start[index_range_start >= len(input_id)] = len(
                input_id)
            index_range_end[index_range_end >= len(input_id)] = len(input_id)
            index_range_starts.append(index_range_start)
            index_range_ends.append(index_range_end)

        def _split_embeddings(input_ids, niter, iter_len, embeddings,
                              embedding_ranges):
            embs = [None] * niter
            ranges = [None] * niter

            if embeddings is None:
                return embs, ranges

            for i in range(niter):
                iembs = []
                iranges = []
                for emb, (begin, end) in zip(embeddings, embedding_ranges):
                    assert end <= len(input_ids)
                    if begin >= (i + 1) * iter_len or end <= i * iter_len:
                        continue
                    if isinstance(emb, np.ndarray):
                        emb = torch.from_numpy(emb)
                    emb = emb.squeeze()
                    offx = max(iter_len * i - begin, 0)
                    offy = max(end - iter_len * (i + 1), 0)
                    emb = emb[offx:emb.shape[0] - offy]
                    off = max(begin - iter_len * i, 0)
                    rng = [off, off + emb.shape[0]]
                    iembs.append(emb)
                    iranges.append(rng)

                iembs = iembs or None
                iranges = iranges or None
                embs[i] = iembs
                ranges[i] = iranges

            return embs, ranges

        if input_embeddings is not None:
            if not isinstance(input_embeddings[0], list):
                input_embeddings = [input_embeddings]
                input_embedding_ranges = [input_embedding_ranges]
            _input_embeddings = []
            _input_embedding_ranges = []
            for i in range(len(input_ids)):
                embeddings, ranges = _split_embeddings(
                    input_ids[i], n_max_iter, max_input_len,
                    input_embeddings[i], input_embedding_ranges[i])
                _input_embeddings.append(embeddings)
                _input_embedding_ranges.append(ranges)
            input_embeddings = _input_embeddings
            input_embedding_ranges = _input_embedding_ranges

        logits = []
        generator = self.engine.create_instance()
        for i in range(n_max_iter):
            steps = [start[i] for start in index_range_starts]
            _input_ids = [
                input_id[start[i]:end[i]] for input_id, start, end in zip(
                    input_ids, index_range_starts, index_range_ends)
            ]
            embeddings = None
            ranges = None
            if input_embeddings is not None:
                embeddings = [x[i] for x in input_embeddings]
                ranges = [x[i] for x in input_embedding_ranges]

            _logits = generator.decode(_input_ids,
                                       steps=steps,
                                       input_embeddings=embeddings,
                                       input_embedding_ranges=ranges,
                                       sequence_start=(i == 0),
                                       sequence_end=(i == n_max_iter - 1))
            _logits = _logits.cpu()
            logits.append(_logits)

        # concat logits. Shape is [bsz, seq_len, vocab_size]
        logits = torch.cat(logits, dim=1)
        return logits

    def get_ppl(self, input_ids: Union[List[int],
                                       List[List[int]]]) -> List[float]:
        """Get perplexity scores given a list of input tokens that have to be
        of the same length.

        Args:
            input_ids (Union[List[int], List[List[int]]]): the batch of
                input token ids

        Returns:
            Union[float, List[float]]: A list of perplexity scores.
        """
        assert isinstance(input_ids, List)
        if isinstance(input_ids[0], int):
            input_ids = [input_ids]

        generator = self.engine.create_instance()

        # TODO: a better way to determine `max_input_len`, at most allocate
        # 2G mem for logits with shape [bs, max_input_len, vocab_size]
        vocab_size = self.hf_tm_cfg.vocab_size
        max_input_len = 2 * 1024**3 // (vocab_size * 4)
        sizes = [len(_) for _ in input_ids]
        losses = []
        target_counts = []
        sorted_index_values = sorted(list(enumerate(sizes)),
                                     key=lambda x: x[1],
                                     reverse=True)
        sizes = [value for index, value in sorted_index_values]
        indices = [index for index, value in sorted_index_values]
        logger.info(f'sorted sizes: {sizes}')
        logger.info(f'sorted indices: {indices}')
        for (start, end) in self._batch_iterator(sizes, max_input_len):
            logger.info(f'start: {start}, end: {end}')
            if start == end:
                _input_ids = input_ids[indices[start]]
                loss, target_count = self._get_long_text_ppl(
                    generator=generator,
                    input_ids=_input_ids,
                    max_input_len=max_input_len)
                losses.append(loss)
                target_counts.append(target_count)
            else:
                _input_ids = [input_ids[indices[i]] for i in range(start, end)]
                loss, target_count = self._get_ppl(
                    generator=generator,
                    input_ids=_input_ids,
                    max_input_len=max_input_len,
                )
                losses.append(loss)
                target_counts.append(target_count)
        loss = torch.concatenate(losses)
        target_count = torch.concatenate(target_counts)
        loss_avg = loss / target_count
        loss_avg = loss_avg.numpy().tolist()
        result = list(range(len(loss_avg)))
        for index, sorted_index in enumerate(indices):
            result[sorted_index] = loss_avg[index]
        return result

    def _batch_iterator(self, sizes, max_value):
        """Return an iterator that calculates intervals (start, end) of a
        descend-order list, in which the sum of values in the range is the
        maximum number not less than max_value. By "the sum of values",

        here it means $$len(sizes[start:end]) * sizes[start]$$
        """
        i = 0
        while i < len(sizes):
            current_sum = 0
            start_index = i

            while i < len(
                    sizes) and current_sum + sizes[start_index] <= max_value:
                current_sum += sizes[start_index]
                i += 1

            yield (start_index, i)
            if i > start_index:
                continue
            else:
                i += 1

    def _get_long_text_ppl(self, generator, input_ids, max_input_len):
        assert all(isinstance(_, int) for _ in input_ids)
        seq_len = len(input_ids)
        assert seq_len > max_input_len
        logger.info(f'get long text ppl: seq_len {seq_len}')

        losses = []
        target_counts = []
        for i in range(0, seq_len, max_input_len):
            token_ids = input_ids[i:i + max_input_len]
            step = [i]
            # shift token_ids by 1 to the left
            target_ids = input_ids[i + 1:i + 1 + max_input_len]

<<<<<<< HEAD
            loss, target_count = self._get_ppl(generator=generator,
                                               input_ids=[token_ids],
                                               max_input_len=max_input_len,
                                               target_ids=[target_ids],
                                               steps=step,
                                               sequence_start=(i == 0),
                                               sequence_end=(i + max_input_len
                                                             >= seq_len))
=======
            loss, target_count = self._get_ppl(
                generator=generator,
                input_ids=[token_ids],
                max_input_len=max_input_len,
                target_ids=[target_ids],
                steps=step,
                sequence_start=(i == 0),
                sequence_end=(i + max_input_len >= seq_len))
>>>>>>> 0c80baa0
            losses.append(loss)
            target_counts.append(target_count)
        loss_sum = torch.concatenate(losses).sum().unsqueeze(0)
        target_count = torch.concatenate(target_counts).sum().unsqueeze(0)
        return loss_sum, target_count

    def _get_ppl(self,
                 generator,
                 input_ids,
                 max_input_len,
                 target_ids=None,
                 steps=None,
                 sequence_start: bool = True,
                 sequence_end: bool = True):
        assert isinstance(input_ids, List)
        assert all(isinstance(_, List) for _ in input_ids)
        if target_ids:
            assert all(isinstance(_, List) for _ in target_ids)

        lens = [len(_) for _ in input_ids]
        total_len = sum(lens)
        assert sum(lens) <= max_input_len

        logger.info(f'get_ppl: bs: {len(input_ids)}, lens: {lens}, '
                    f'total_len: {total_len}')
        torch.cuda.empty_cache()
        logits = generator.decode(input_ids=input_ids,
                                  steps=steps,
                                  sequence_start=sequence_start,
                                  sequence_end=sequence_end)
        bsz, seq_len, vocab_size = logits.shape
        logits = logits.float()
        padding_token_id = -100
        if target_ids is None:
            # shift token_ids by 1 to the left
            target_ids = [x[1:] + [padding_token_id] for x in input_ids]
        else:
            target_ids = [
                target_ids[i] + [padding_token_id]
                if len(target_ids[i]) < len(input_ids[i]) else target_ids[i]
                for i in range(bsz)
            ]
        target_ids = [
            torch.Tensor(torch.LongTensor(_target_ids))
            for _target_ids in target_ids
        ]
        target_ids = pad_sequence(target_ids,
                                  batch_first=True,
                                  padding_value=padding_token_id)
        target_ids = target_ids.to(logits.device)
        target_mask = target_ids != padding_token_id

        # compute cross entropy loss
        flat_logits = logits.contiguous().view(-1, vocab_size)
        flat_target_ids = target_ids.contiguous().view(-1)
        flat_loss_matrix = torch.nn.functional.cross_entropy(
            flat_logits,
            flat_target_ids,
            reduction='none',
            ignore_index=padding_token_id)
        flat_loss_matrix = flat_loss_matrix.view(bsz, seq_len)
        loss = flat_loss_matrix.sum(dim=-1).cpu()
        target_count = target_mask.sum(dim=-1).cpu()
        return loss, target_count<|MERGE_RESOLUTION|>--- conflicted
+++ resolved
@@ -274,16 +274,6 @@
             # shift token_ids by 1 to the left
             target_ids = input_ids[i + 1:i + 1 + max_input_len]
 
-<<<<<<< HEAD
-            loss, target_count = self._get_ppl(generator=generator,
-                                               input_ids=[token_ids],
-                                               max_input_len=max_input_len,
-                                               target_ids=[target_ids],
-                                               steps=step,
-                                               sequence_start=(i == 0),
-                                               sequence_end=(i + max_input_len
-                                                             >= seq_len))
-=======
             loss, target_count = self._get_ppl(
                 generator=generator,
                 input_ids=[token_ids],
@@ -292,7 +282,6 @@
                 steps=step,
                 sequence_start=(i == 0),
                 sequence_end=(i + max_input_len >= seq_len))
->>>>>>> 0c80baa0
             losses.append(loss)
             target_counts.append(target_count)
         loss_sum = torch.concatenate(losses).sum().unsqueeze(0)
