# Copyright (c) OpenMMLab. All rights reserved.

import time
from dataclasses import dataclass, field
from itertools import count
from typing import List, Literal, Optional, Tuple, Union

<<<<<<< HEAD
import gradio as gr
from packaging.version import Version, parse
from PIL import Image

from lmdeploy.messages import GenerationConfig, PytorchEngineConfig, TurbomindEngineConfig, VisionConfig
=======
from lmdeploy.messages import (GenerationConfig, PytorchEngineConfig,
                               TurbomindEngineConfig, VisionConfig)
>>>>>>> 6062da0c
from lmdeploy.model import ChatTemplateConfig
from lmdeploy.pytorch.engine.request import _run_until_complete
from lmdeploy.serve.gradio.constants import CSS, THEME, disable_btn, enable_btn
from lmdeploy.tokenizer import DetokenizeState
from lmdeploy.utils import get_logger
from packaging.version import Version, parse
from PIL import Image

import gradio as gr

BATCH_SIZE = 32
logger = get_logger('lmdeploy')

if parse(gr.__version__) >= Version('4.0.0'):
    que_kwargs = {'default_concurrency_limit': BATCH_SIZE}
else:
    que_kwargs = {'concurrency_count': BATCH_SIZE}


@dataclass
class Session:
    """chat session.

    Args:
        _session_id (int): session_id for internal use.
        _message (List[Tuple[Any, str]]): chat history for internal use.
        _step (int): the offset of the k/v cache for internal use.
    """

    _count = count()
    _session_id: int = None
    _message: List[Tuple[str, str]] = field(default_factory=list)
    _step: int = 0

    def __init__(self):
        self._session_id = next(self._count)
        self._message = []
        self._step = 0

    @property
    def session_id(self):
        return self._session_id

    @property
    def message(self):
        return self._message

    @property
    def step(self):
        return self._step


def run_local(model_path: str,
              model_name: Optional[str] = None,
              backend: Literal['turbomind', 'pytorch'] = 'turbomind',
              backend_config: Optional[Union[PytorchEngineConfig, TurbomindEngineConfig]] = None,
              chat_template_config: Optional[ChatTemplateConfig] = None,
              server_name: str = '0.0.0.0',
              server_port: int = 6006,
              tp: int = 1,
              **kwargs):

    from lmdeploy.serve.vl_async_engine import VLAsyncEngine
    vision_config = VisionConfig(thread_safe=True)
    engine = VLAsyncEngine(model_path=model_path,
                           model_name=model_name,
                           backend=backend,
                           backend_config=backend_config,
                           chat_template_config=chat_template_config,
                           tp=tp,
                           vision_config=vision_config,
                           **kwargs)

    def add_image(chatbot, session, file):
        """Append image to query."""
        chatbot = chatbot + [((file.name, ), None)]
        history = session._message
        img = Image.open(file.name).convert('RGB')
        # [([user, img, img], assistant), ...]
        if len(history) == 0 or history[-1][-1] is not None:
            history.append([[img], None])
        else:
            history[-1][0].append(img)
        return chatbot, session

    def add_text(chatbot, session, text):
        """User query."""
        chatbot = chatbot + [(text, None)]
        history = session._message
        if len(history) == 0 or history[-1][-1] is not None:
            history.append([text, None])
        else:
            history[-1][0].insert(0, text)
        return chatbot, session, disable_btn, enable_btn

    def chat(chatbot, session, max_new_tokens, top_p, top_k, temperature):
        """Chat with AI assistant."""
        generator = engine.engine.create_instance()
        history = session._message
        sequence_start = len(history) == 1

        if isinstance(history[-1][0], str):
            prompt = history[-1][0]
        else:
            prompt = history[-1][0][0]
            images = history[-1][0][1:]
            # convert prompt into GPT4V format
            prompt = [dict(role='user', content=[dict(type='text', text=prompt)])]
            for image in images:
                prompt[0]['content'].append(dict(type='image_data', image_data=dict(data=image)))
        t0 = time.perf_counter()
        inputs = _run_until_complete(engine._get_prompt_input(prompt, True, sequence_start, ''))
        t1 = time.perf_counter()
        logger.info('preprocess cost %.3fs' % (t1 - t0))

        input_ids = inputs['input_ids']
        logger.info('input_ids: ' + str(input_ids))
        if len(input_ids) + session.step + max_new_tokens > engine.session_len:
            gr.Warning('WARNING: exceed session max length.'
                       ' Please restart the session by reset button.')
            yield chatbot, session, enable_btn, disable_btn, enable_btn
        else:
            gen_config = GenerationConfig(max_new_tokens=max_new_tokens,
                                          top_p=top_p,
                                          top_k=top_k,
                                          temperature=temperature,
                                          stop_token_ids=engine.stop_words)
            step = session.step
            state = DetokenizeState(len(input_ids))
            for outputs in generator.stream_infer(session_id=session._session_id,
                                                  **inputs,
                                                  sequence_start=sequence_start,
                                                  step=step,
                                                  gen_config=gen_config,
                                                  stream_output=True):
                res, tokens = input_ids + outputs.token_ids, outputs.num_token
                response, state = engine.tokenizer.detokenize_incrementally(
                    res,
                    state,
                    skip_special_tokens=gen_config.skip_special_tokens,
                    spaces_between_special_tokens=gen_config.spaces_between_special_tokens)  # noqa
                if chatbot[-1][1] is None:
                    chatbot[-1][1] = ''
                    history[-1][1] = ''
                chatbot[-1][1] += response
                history[-1][1] += response
                session._step = step + len(input_ids) + tokens
                yield chatbot, session, disable_btn, enable_btn, disable_btn
            yield chatbot, session, enable_btn, disable_btn, enable_btn

    def stop(session):
        """Stop the session."""
        generator = engine.engine.create_instance()
        for _ in generator.stream_infer(session_id=session.session_id,
                                        input_ids=[0],
                                        request_output_len=0,
                                        sequence_start=False,
                                        sequence_end=False,
                                        stop=True):
            pass

    def cancel(chatbot, session):
        """Stop the session and keey chat history."""
        stop(session)
        return chatbot, session, disable_btn, enable_btn, enable_btn

    def reset(session):
        """Reset a new session."""
        if session is None:
            session = Session()
        else:
            stop(session)
        session._step = 0
        session._message = []
        return [], session, enable_btn

    with gr.Blocks(css=CSS, theme=THEME) as demo:
        with gr.Column(elem_id='container'):
            gr.Markdown('## LMDeploy VL Playground')

            chatbot = gr.Chatbot(elem_id='chatbot', label=engine.model_name)
            query = gr.Textbox(placeholder='Please input the instruction', label='Instruction')
            session = gr.State()

            with gr.Row():
                addimg_btn = gr.UploadButton('Upload Image', file_types=['image'])
                cancel_btn = gr.Button(value='Cancel', interactive=False)
                reset_btn = gr.Button(value='Reset')
            with gr.Row():
                max_new_tokens = gr.Slider(1, 2048, value=512, step=1, label='Maximum new tokens')
                top_p = gr.Slider(0.01, 1, value=0.8, step=0.01, label='Top_p')
                top_k = gr.Slider(1, 100, value=50, step=1, label='Top_k')
                temperature = gr.Slider(0.01, 1.5, value=0.7, step=0.01, label='Temperature')

        addimg_btn.upload(add_image, [chatbot, session, addimg_btn], [chatbot, session], show_progress=True, queue=True)

        send_event = query.submit(add_text, [chatbot, session, query], [chatbot, session]).then(
            chat, [chatbot, session, max_new_tokens, top_p, top_k, temperature],
            [chatbot, session, query, cancel_btn, reset_btn])
        query.submit(lambda: gr.update(value=''), None, [query])

        cancel_btn.click(cancel, [chatbot, session], [chatbot, session, cancel_btn, reset_btn, query],
                         cancels=[send_event])

        reset_btn.click(reset, [session], [chatbot, session, query], cancels=[send_event])

        demo.load(lambda: Session(), inputs=None, outputs=[session])

    demo.queue(api_open=True, **que_kwargs, max_size=100)
    demo.launch(
        share=True,
        server_port=server_port,
        server_name=server_name,
    )


if __name__ == '__main__':
    import fire
    fire.Fire(run_local)<|MERGE_RESOLUTION|>--- conflicted
+++ resolved
@@ -5,16 +5,7 @@
 from itertools import count
 from typing import List, Literal, Optional, Tuple, Union
 
-<<<<<<< HEAD
-import gradio as gr
-from packaging.version import Version, parse
-from PIL import Image
-
 from lmdeploy.messages import GenerationConfig, PytorchEngineConfig, TurbomindEngineConfig, VisionConfig
-=======
-from lmdeploy.messages import (GenerationConfig, PytorchEngineConfig,
-                               TurbomindEngineConfig, VisionConfig)
->>>>>>> 6062da0c
 from lmdeploy.model import ChatTemplateConfig
 from lmdeploy.pytorch.engine.request import _run_until_complete
 from lmdeploy.serve.gradio.constants import CSS, THEME, disable_btn, enable_btn
