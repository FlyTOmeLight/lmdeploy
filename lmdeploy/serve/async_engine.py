# Copyright (c) OpenMMLab. All rights reserved.

import asyncio
import atexit
import concurrent.futures
import dataclasses
import json
import os
import random
import re
from contextlib import asynccontextmanager, closing
from copy import deepcopy
from functools import partial
from itertools import count
from queue import Queue
from threading import Thread
from typing import Any, AsyncIterator, Dict, Iterator, List, Literal, Optional, Tuple, Union

import tqdm

from lmdeploy import Tokenizer
from lmdeploy.logger import RequestLogger
from lmdeploy.messages import GenerationConfig, PytorchEngineConfig, Response, ResponseType, TurbomindEngineConfig
from lmdeploy.model import MODELS, ChatTemplateConfig, best_match_model
from lmdeploy.serve.utils import LogitsMixin
from lmdeploy.tokenizer import DetokenizeState
from lmdeploy.utils import _get_and_verify_max_len, _stop_words, get_logger

logger = get_logger('lmdeploy')


def get_names_from_model(model_path: str, model_name: str = None):
    """Get model name and chat template name from workspace model."""
    triton_model_path = os.path.join(model_path, 'triton_models', 'weights')
    if not os.path.exists(triton_model_path):
        chat_template_name = best_match_model(model_path)
    else:
        # `model_path` refers to a turbomind model, reading
        # chat_template_name from the config
        config_path = os.path.join(triton_model_path, 'config.yaml')
        with open(config_path, 'r') as f:
            import yaml
            config = yaml.safe_load(f)
        chat_template_name = config['model_config']['chat_template']
    model_name = model_name if model_name else model_path
    return model_name, chat_template_name


@dataclasses.dataclass
class GenOut:
    """Pack all response information together."""
    response: str
    history_token_len: int
    input_token_len: int
    generate_token_len: int
    finish_reason: Optional[Literal['stop', 'length', 'error']] = None
    token_ids: List[int] = None
    logprobs: List[Dict[int, float]] = None
    logits: Any = None
    last_hidden_state: Any = None


def _gen_out_to_response(out: GenOut, index) -> Response:
    return Response(text=out.response,
                    generate_token_len=out.generate_token_len,
                    input_token_len=out.input_token_len,
                    finish_reason=out.finish_reason,
                    token_ids=out.token_ids or [],
                    logprobs=out.logprobs,
                    last_hidden_state=out.last_hidden_state,
                    logits=out.logits,
                    index=index)


def _append_response(dst: Response, src: Response):
    """dst += src."""
    if not dst:
        return src
    dst.text += src.text
    dst.generate_token_len = src.generate_token_len
    dst.input_token_len = src.input_token_len
    dst.finish_reason = src.finish_reason
    dst.index = src.index
    if src.token_ids:
        dst.token_ids += src.token_ids
    if src.logprobs:
        dst.logprobs = dst.logprobs or []
        dst.logprobs += src.logprobs
    return dst


class Session:
    """Session for AsyncEngine.chat.

    Args:
        _id (int): session_id for internal use.
        _step (int): the offset of the k/v cache for internal use.
        _prompt (Any): input prompt for internal use.
        _response (Reaponse): model output for prompt.
        _engine (Any): engine for internal use.
        history (List[Any, str]): chat history.
    """

    def __init__(self, session_id: int, engine: Any, gen_config: GenerationConfig = None):
        self._id: int = session_id
        self._engine = engine
        self._step: int = 0
        self._prompt: Any = None
        self._response: Response = None
        self._gen_config = gen_config
        self.history: List[Tuple[Any, str]] = []

    def _merge_response(self, resp: Response, step: Union[Response, GenOut]):
        """merge response."""
        resp.text += step.text if isinstance(step, Response) else step.response
        resp.input_token_len = step.input_token_len
        resp.generate_token_len = step.generate_token_len
        resp.finish_reason = step.finish_reason
        return resp

    @property
    def response(self) -> Response:
        """return response."""
        return self._response

    def close(self):
        """release engine storage for this session."""
        if self._engine:
            self._engine._run(coro=self._engine.end_session(self._id)).result()
            self._engine = None

    def __repr__(self) -> str:
        res = ''
        for user, assistant in self.history:
            if isinstance(user, list):
                user = str(user)
            res += f'USER:\n{user}\nASSISTANT:\n{assistant}\n'
        return res

    def __enter__(self):
        return self

    def __exit__(self, exc_type, exc_value, traceback):
        self.close()

    def __call__(self,
                 prompt: str,
                 gen_config: Optional[GenerationConfig] = None,
                 stream_response: bool = True,
                 do_preprocess: bool = True) -> Union[Response, Iterator[Response]]:
        self._engine.chat(prompt=prompt,
                          gen_config=gen_config or self._gen_config,
                          stream_response=stream_response,
                          do_preprocess=do_preprocess,
                          session=self)
        if stream_response:
            return self.generator
        else:
            return self.response


class _EventLoopThread:

    def __init__(self, daemon=False):
        fut = concurrent.futures.Future()
        self.thread = Thread(target=partial(self._thread_entry, fut), daemon=daemon)
        self.thread.start()
        self.loop: asyncio.AbstractEventLoop = fut.result()
        self.closed = False
        if daemon:
            atexit.register(self.close)

    def _thread_entry(self, fut):
        loop = asyncio.new_event_loop()
        asyncio.set_event_loop(loop)
        fut.set_result(loop)
        try:
            loop.run_forever()
        except BaseException as e:
            logger.error(f'[internal_thread] {type(e).__name__} {e}')
        finally:
            try:
                self._cancel_all_tasks()
                loop.run_until_complete(loop.shutdown_asyncgens())
            finally:
                asyncio.set_event_loop(None)
                loop.close()

    def _cancel_all_tasks(self):
        """Modified from asyncio/runners.py."""
        to_cancel = asyncio.all_tasks(self.loop)
        if not to_cancel:
            return

        for task in to_cancel:
            task.cancel()

        async def _gather():
            await asyncio.gather(*to_cancel, return_exceptions=True)

        self.loop.run_until_complete(_gather())

        for task in to_cancel:
            if task.cancelled():
                continue
            if task.exception() is not None:
                self.loop.call_exception_handler({
                    'message': 'unhandled exception during worker thread shutdown',
                    'exception': task.exception(),
                    'task': task,
                })

    def close(self):
        if self.closed:
            return
        self.closed = True
        self.loop.call_soon_threadsafe(self.loop.stop)
        self.thread.join()


class AsyncEngine(LogitsMixin):
    """Async inference engine. Maintaining a bunch of tm_model instances.

    Args:
        model_path (str): the path of a model.
            It could be one of the following options:
                - i) A local directory path of a turbomind model which is
                    converted by `lmdeploy convert` command or download from
                    ii) and iii).
                - ii) The model_id of a lmdeploy-quantized model hosted
                    inside a model repo on huggingface.co, such as
                    "InternLM/internlm-chat-20b-4bit",
                    "lmdeploy/llama2-chat-70b-4bit", etc.
                - iii) The model_id of a model hosted inside a model repo
                    on huggingface.co, such as "internlm/internlm-chat-7b",
                    "Qwen/Qwen-7B-Chat ", "baichuan-inc/Baichuan2-7B-Chat"
                    and so on.
        model_name (str): needed when model_path is a pytorch model on
            huggingface.co, such as "internlm/internlm-chat-7b",
            "Qwen/Qwen-7B-Chat ", "baichuan-inc/Baichuan2-7B-Chat" and so on.
        backend (str): either `turbomind` or `pytorch` backend. Default to
            `turbomind` backend.
        backend_config (TurbomindEngineConfig | PytorchEngineConfig): beckend
            config instance. Default to none.
        chat_template_config (ChatTemplateConfig): chat template configuration.
            Default to None.
        max_log_len (int): Max number of prompt characters or prompt tokens
            being printed in log. Default: Unlimited
    """

    def __init__(self,
                 model_path: str,
                 model_name: Optional[str] = None,
                 backend: Literal['turbomind', 'pytorch'] = 'turbomind',
                 backend_config: Optional[Union[TurbomindEngineConfig, PytorchEngineConfig]] = None,
                 chat_template_config: Optional[ChatTemplateConfig] = None,
                 max_log_len: int = None,
                 **kwargs) -> None:
        logger.info(f'input backend={backend}, backend_config={backend_config}')
        logger.info(f'input chat_template_config={chat_template_config}')

        self.model_name, chat_template_name = get_names_from_model(model_path, model_name)
        if chat_template_config is None:
            chat_template_config = ChatTemplateConfig(chat_template_name)
        elif chat_template_config.model_name is None:
            chat_template_config.model_name = chat_template_name
        self.chat_template = chat_template_config.chat_template

        logger.info(f'updated chat_template_onfig={chat_template_config}')

        self.tokenizer = Tokenizer(model_path)
        # build backend engine
        if backend == 'turbomind':
            self._build_turbomind(model_path=model_path, backend_config=backend_config, **kwargs)
        elif backend == 'pytorch':
            self._build_pytorch(model_path=model_path, backend_config=backend_config, **kwargs)
        else:
            raise ValueError(f'unsupported backend {backend}')

        logger.info(f'updated backend_config={self.backend_config}')

        # parameters for member functions
        self.session_len = _get_and_verify_max_len(self.hf_tm_cfg, self.backend_config.session_len)
        self.stop_words = _stop_words(self.chat_template.stop_words, self.tokenizer)
        if self.stop_words is not None:
            self.stop_words = self.stop_words[0][0].tolist()
        self.backend = backend
        self.instance_num = self.backend_config.max_batch_size
        self.id2step = {}
        self.id2inst = {}
        self.free_insts: asyncio.Queue = None
        self.instances = [self.engine.create_instance() for _ in range(self.instance_num)]
        self._session_id = count(0)
        self.request_logger = RequestLogger(max_log_len)
        self.internal_thread = _EventLoopThread(daemon=True)
        self.limiter: asyncio.Semaphore = None

    def close(self):
        self.internal_thread.close()

    def _get_free_insts(self):
        if self.free_insts is None:
            # `asyncio.Queue` must be created in an async context
            self.free_insts = asyncio.Queue()
            for inst in self.instances:
                self.free_insts.put_nowait(inst)
        return self.free_insts

    def _build_turbomind(self,
                         model_path: str,
                         backend_config: Optional[Union[TurbomindEngineConfig, PytorchEngineConfig]] = None,
                         **kwargs):
        """Innter build method for turbomind backend."""
        from lmdeploy import turbomind as tm
        self.engine = tm.TurboMind.from_pretrained(model_path,
                                                   tokenizer=self.tokenizer,
                                                   engine_config=backend_config,
                                                   **kwargs)
        self.backend_config = self.engine.engine_config
        self.hf_tm_cfg = self.engine.config

    def _build_pytorch(self,
                       model_path: str,
                       backend_config: Optional[Union[TurbomindEngineConfig, PytorchEngineConfig]] = None,
                       **kwargs):
        """Innter build method for pytorch backend."""
        from lmdeploy.pytorch.engine import Engine
        self.engine = Engine(model_path=model_path, tokenizer=self.tokenizer, engine_config=backend_config)
        self.backend_config = self.engine.engine_config
        self.hf_tm_cfg = getattr(self.engine.model_config, 'hf_config', None)

    def __call__(self,
                 prompts: Union[List[str], str, List[Dict], List[List[Dict]]],
                 gen_config: Optional[GenerationConfig] = None,
                 do_preprocess: bool = True,
                 adapter_name: Optional[str] = None,
                 use_tqdm: bool = False,
                 **kwargs):
        """Inference a batch of prompts.

        Args:
            prompts (List[str] | str | List[Dict] | List[List[Dict]]]): a
            batch of prompts. It accepts: string prompt, a list of string
            prompts, a chat history in OpenAI format or a list of chat
            history.
            gen_config (GenerationConfig | None): a instance of
                GenerationConfig. Default to None.
            do_preprocess (bool): whether pre-process the messages. Default to
                True, which means chat_template will be applied.
            adapter_name (str): the adapter name of slora for pytorch backend.
                Pick one from adapters. Default to None, using the base model.
            use_tqdm (bool): Whether use the progress bar. Default to False
        """
        if gen_config is None:
            gen_config = GenerationConfig()
        return self.batch_infer(prompts,
                                gen_config=gen_config,
                                do_preprocess=do_preprocess,
                                adapter_name=adapter_name,
                                use_tqdm=use_tqdm,
                                **kwargs)

    async def stop_session(self, session_id: int):
        """Stop a session by a session_id."""
        logger.info(f'stop session {session_id}')
        generator = self.id2inst.get(session_id)
        if generator:
            await generator.async_cancel(session_id)
        # else it's not running at all

    async def end_session(self, session_id: int):
        """For ending a session that is not running."""
        logger.info(f'end session {session_id}')
        inst = self.id2inst.get(session_id)
        if inst:
            await inst._active.wait()
            assert session_id not in self.id2inst
        inst = await self._get_free_insts().get()
        try:
            await inst.async_end(session_id)
            self.id2step[session_id] = 0
        except (Exception, asyncio.CancelledError, GeneratorExit) as e:  # noqa
            logger.error(f'[end_session] exception caught: {e}')
        finally:
            self._get_free_insts().put_nowait(inst)

    def _get_limiter(self):
        if not self.limiter:
            self.limiter = asyncio.Semaphore(self.instance_num)
        return self.limiter

    async def _async_infer(self, requests: AsyncIterator[Dict], **kwargs) -> AsyncIterator[AsyncIterator[Response]]:
        async for req in requests:
            gen = self.generate(**req, **kwargs)
            yield gen

    def _infer(self, requests: Iterator[Dict], multiplex: bool, pbar=None, loop=None) -> Iterator[Iterator[Response]]:

        async def _sync_resp(g, que: Queue, idx: int, sem: asyncio.Semaphore):
            async for out in g:
                que.put(_gen_out_to_response(out, idx))
            sem.release()
            if not multiplex:
                que.put(None)  # sentinel of inner generator
            if pbar:
                pbar.update(1)

        que = Queue()

        async def _infer():
            sem = self._get_limiter()
            tasks = []
            for idx, req in enumerate(requests):
                await sem.acquire()
                gen = self.generate(**req)
                dst = que if multiplex else Queue()
                if not multiplex:
                    que.put(iter(dst.get, None))
                # create a task to send the responses
                task = asyncio.create_task(_sync_resp(gen, dst, idx, sem))
                tasks.append(task)
            if not multiplex:  # sentinel of outer generator
                que.put(None)
            await asyncio.gather(*tasks)
            if multiplex:
                que.put(None)  # sentinel of inner generator

        loop = loop or self.internal_thread.loop
        # submit the coroutine to async world
        asyncio.run_coroutine_threadsafe(_infer(), loop).add_done_callback(lambda x: x.result())

        return iter(que.get, None)

    @staticmethod
    def _is_single(prompts):
        return isinstance(prompts, str) or isinstance(prompts[0], Dict)

    def infer(self,
              prompts: Union[List[str], str, List[Dict], List[List[Dict]]],
              gen_config: Optional[Union[GenerationConfig, List[GenerationConfig]]] = None,
              do_preprocess: bool = True,
              adapter_name: Optional[str] = None,
              stream_response: bool = False,
              multiplex: bool = False,
              pbar: Optional[tqdm.tqdm] = None,
              **kwargs):

        prompts = [prompts] if AsyncEngine._is_single(prompts) else prompts
        assert isinstance(prompts, List), 'prompts should be a list'
        gen_config = gen_config or GenerationConfig()
        if not isinstance(gen_config, List):
            gen_config = [gen_config] * len(prompts)
        assert len(prompts) == len(gen_config), \
                'input gen_confg length differs from the length of prompts'  # noqa

        def requests():
            for prompt, gen_cfg in zip(prompts, gen_config):
                r = dict(messages=prompt,
                         gen_config=gen_cfg,
                         do_preprocess=do_preprocess,
                         adapter_name=adapter_name,
                         stream_response=stream_response,
                         **kwargs)
                r.setdefault('sequence_start', True)
                r.setdefault('sequence_end', True)
                if 'session_id' not in r:
                    r['session_id'] = next(self._session_id)
                yield r

        return self._infer(requests(), multiplex, pbar)

<<<<<<< HEAD
    def batch_infer(self,
                    prompts: Union[List[str], str, List[Dict], List[List[Dict]]],
                    gen_config: Optional[Union[GenerationConfig, List[GenerationConfig]]] = None,
                    do_preprocess: bool = True,
                    adapter_name: Optional[str] = None,
                    use_tqdm: bool = False,
                    **kwargs):
=======
    async def extra_batch_infer(
            self,
            prompts: Union[List[str], str, List[Dict], List[List[Dict]]],
            gen_config: Optional[Union[GenerationConfig,
                                       List[GenerationConfig]]] = None,
            do_preprocess: bool = True,
            adapter_name: Optional[str] = None,
            use_tqdm: bool = False,
            **kwargs):
>>>>>>> 6062da0c
        """Inference a batch of prompts.
        :return: outputs
        """
        return await self.batch_infer(prompts,
                                      gen_config=gen_config,
                                      do_preprocess=do_preprocess,
                                      adapter_name=adapter_name,
                                      use_tqdm=use_tqdm,
                                      **kwargs)

    async def batch_infer(
            self,
            prompts: Union[List[str], str, List[Dict], List[List[Dict]]],
            gen_config: Optional[Union[GenerationConfig,
                                       List[GenerationConfig]]] = None,
            do_preprocess: bool = True,
            adapter_name: Optional[str] = None,
            use_tqdm: bool = False,
            **kwargs):
        """Asynchronous inference for a batch of prompts.

        Args:
<<<<<<< HEAD
            prompts (List[str] | str | List[Dict] | List[List[Dict]]]): a
            batch of prompts. It accepts: string prompt, a list of string
            prompts, a chat history in OpenAI format or a list of chat
            history.
            gen_config (GenerationConfig | None): a instance of or a list of
                GenerationConfig. Default to None.
            do_preprocess (bool): whether pre-process the messages. Default to
                True, which means chat_template will be applied.
            adapter_name (str): the adapter name of slora for pytorch backend.
                Pick one from adapters. Default to None, using the base model.
            use_tqdm (bool): Whether use the progress bar. Default to False
        """
        is_single = AsyncEngine._is_single(prompts)
        outputs = []
        pbar = tqdm.tqdm(total=1 if is_single else len(prompts)) if use_tqdm else None
        try:
            for g in self.infer(prompts,
                                gen_config,
                                do_preprocess,
                                adapter_name,
                                stream_response=False,
                                pbar=pbar,
                                **kwargs):
                res = None
                for out in g:
                    res = _append_response(res, out)
                outputs.append(res)
        finally:
            if pbar: pbar.close()  # noqa
        if is_single:
            return outputs[0]
=======
            prompts (List[str] | str | List[Dict] | List[Dict]): a batch of prompts.
            gen_config (GenerationConfig | None): a instance of or a list of GenerationConfig. Default to None.
            do_preprocess (bool): whether pre-process the messages. Default to True.
            adapter_name (str): the adapter name of slora for pytorch backend. Default to None.
            use_tqdm (bool): Whether use the progress bar. Default to False
        """
        need_list_wrap = isinstance(prompts, str) or isinstance(
            prompts[0], Dict)
        prompts = [prompts] if need_list_wrap else prompts
        assert isinstance(prompts, List), 'prompts should be a list'
        if gen_config is None:
            gen_config = GenerationConfig()
        if not isinstance(gen_config, List):
            gen_config = [gen_config] * len(prompts)
        assert len(prompts) == len(
            gen_config
        ), 'input gen_config length differs from the length of prompts'

        prompt_num = len(prompts)
        session_ids = [next(self._session_id) for _ in range(prompt_num)]
        outputs = [
            Response('', 0, 0, session_ids[i], index=i)
            for i in range(prompt_num)
        ]
        generators = []
        if use_tqdm:
            import tqdm
            pbar = tqdm.tqdm(total=len(prompts))

        for i, prompt in enumerate(prompts):
            generators.append(
                self.generate(prompt,
                              session_ids[i],
                              gen_config=gen_config[i],
                              stream_response=True,
                              sequence_start=True,
                              sequence_end=True,
                              do_preprocess=do_preprocess,
                              adapter_name=adapter_name,
                              **kwargs))

        async def _inner_call(i, generator):
            async for out in generator:
                outputs[i].text += out.response
                outputs[i].generate_token_len = out.generate_token_len
                outputs[i].input_token_len = out.input_token_len
                outputs[i].finish_reason = out.finish_reason
                if out.token_ids:
                    outputs[i].token_ids.extend(out.token_ids)
                if out.logprobs:
                    if outputs[i].logprobs is None:
                        outputs[i].logprobs = []
                    outputs[i].logprobs.extend(out.logprobs)
                if use_tqdm and out.finish_reason is not None:
                    pbar.update(1)

        await asyncio.gather(
            *[_inner_call(i, generators[i]) for i in range(len(prompts))])
        outputs = outputs[0] if need_list_wrap else outputs
>>>>>>> 6062da0c
        return outputs

    def stream_infer(self,
                     prompts: Union[List[str], str, List[Dict], List[List[Dict]]],
                     gen_config: Optional[Union[GenerationConfig, List[GenerationConfig]]] = None,
                     do_preprocess: bool = True,
                     adapter_name: Optional[str] = None,
                     stream_response: bool = True,
                     **kwargs):
        """Inference a batch of prompts with stream mode.

        Args:
            prompts (List[str] | str | List[Dict] | List[List[Dict]]]):a
            batch of prompts. It accepts: string prompt, a list of string
            prompts, a chat history in OpenAI format or a list of chat
            history.
            gen_config (GenerationConfig | None): a instance of or a list of
                GenerationConfig. Default to None.
            do_preprocess (bool): whether pre-process the messages. Default to
                True, which means chat_template will be applied.
            adapter_name (str): the adapter name of slora for pytorch backend.
                Pick one from adapters. Default to None, using the base model.
        """
        return self.infer(prompts, gen_config, do_preprocess, adapter_name, stream_response, multiplex=True, **kwargs)

    async def _get_prompt_input(self,
                                prompt: str,
                                do_preprocess: bool,
                                sequence_start: bool,
                                adapter_name: str,
                                tools: Optional[List[object]] = None,
                                **kwargs):
        if do_preprocess:
            # use adapter's chat template if possible
            chat_template = self.chat_template
            if adapter_name in MODELS.module_dict:
                chat_template = MODELS.module_dict[adapter_name]()
            prompt = chat_template.messages2prompt(prompt, sequence_start, tools=tools)
        if prompt is None:
            raise ValueError(
                f'You are using base template to handle chat task. Please specify a `--chat-template` name chosen from `lmdeploy list` if you want to use OpenAI messages input.'  # noqa
            )
        input_ids = self.tokenizer.encode(prompt, add_bos=sequence_start)
        return {'prompt': prompt, 'input_ids': input_ids}

    @asynccontextmanager
    async def model_inst(self, session_id: int):
        """A context manager to make sure server's safe running."""
        assert session_id not in self.id2inst
        free_insts = self._get_free_insts()
        inst = await free_insts.get()
        inst._active = asyncio.Event()
        self.id2inst[session_id] = inst
        try:
            yield inst
        finally:
            self.id2inst.pop(session_id)
            inst._active.set()
            free_insts.put_nowait(inst)

    @asynccontextmanager
    async def safe_run(self, inst, session_id, **kwargs):
        generator = inst.async_stream_infer(session_id, **kwargs)
        try:
            yield generator
        except (Exception, asyncio.CancelledError, GeneratorExit) as e:  # noqa
            logger.error(f'[safe_run] exception caught: {type(e).__name__} {e}')
            # TODO: remove session_id from async cancel
            await inst.async_cancel(session_id)
        finally:
            await generator.aclose()

    async def generate(
            self,
            messages,
            session_id: int,
            gen_config: Optional[GenerationConfig] = None,
            tools: Optional[List[object]] = None,
            stream_response: bool = True,
            sequence_start: bool = True,
            sequence_end: bool = True,  # no interactive mode by default
            step: int = 0,
            do_preprocess: bool = True,
            adapter_name: Optional[str] = None,
            skip_stop_tokens: bool = True,
            rewind_stop_tokens: bool = False,
            input_ids: Optional[List] = None,
            **kwargs):
        """Generate responses.

        Args:
            messages (str | List): chat history or prompt
            session_id (int): the session id
            gen_config (GenerationConfig | None): a instance of
                GenerationConfig. Default to None.
            stream_response (bool): whether return responses streamingly
            sequence_start (bool): indicator for starting a sequence
            sequence_end (bool): indicator for ending a sequence
            step (int): the offset of the k/v cache
            do_preprocess (bool): whether pre-process the messages. Default to
                True, which means chat_template will be applied.
        """
        if (messages is not None) ^ (input_ids is None):
            raise ValueError('You must specify exactly one of messages or input_ids')
        if session_id not in self.id2step:
            self.id2step[session_id] = 0
        if step != 0:
            self.id2step[session_id] = step
        if gen_config is None:
            gen_config = GenerationConfig()
        else:
            gen_config = deepcopy(gen_config)
        gen_config.convert_stop_bad_words_to_ids(self.tokenizer)
        if gen_config.stop_token_ids is None:
            gen_config.stop_token_ids = self.stop_words
        if not gen_config.do_sample:
            logger.warning(f'GenerationConfig: {gen_config}')
            logger.warning('Since v0.6.0, lmdeploy add `do_sample` in '
                           'GenerationConfig. It defaults to False, meaning greedy '
                           'decoding. Please set `do_sample=True` if sampling '
                           ' decoding is needed')
            # greedy decode
            gen_config.top_k = 1
            # avoid unnecessary process
            gen_config.temperature = 1.0
            gen_config.repetition_penalty = 1.0
        # set random if it is not set and sequence_start is True
        elif gen_config.random_seed is None and sequence_start:
            gen_config.random_seed = random.getrandbits(64)
        if gen_config.n > 1:
            logger.ERROR(f"n({gen_config.n}) > 1 hasn't been supported yet. "
                         f'Fallback to 1')
            gen_config.n = 1
        if messages:
            prompt = messages
            self.request_logger.log_prompt(session_id=session_id, prompt=prompt)
            prompt_input = await self._get_prompt_input(prompt,
                                                        do_preprocess,
                                                        sequence_start,
                                                        adapter_name,
                                                        tools=tools)
            prompt = prompt_input['prompt']
            input_ids = prompt_input['input_ids']
            self.request_logger.log_inputs(session_id=session_id,
                                           prompt=prompt,
                                           prompt_token_ids=input_ids,
                                           gen_config=gen_config,
                                           adapter_name=adapter_name)
            logger.info(f'session={session_id}, '
                        f'history_tokens={self.id2step[session_id]}, '
                        f'input_tokens={len(input_ids)}, '
                        f'max_new_tokens={gen_config.max_new_tokens}, '
                        f'seq_start={sequence_start}, seq_end={sequence_end}, '
                        f'step={step}, prep={do_preprocess}')
        else:
            # TODO(lvhan) VLM doesn't support input_ids as an argument.
            # Figure out a graceful way to handle the invalid input
            prompt_input = dict(input_ids=input_ids)
        if gen_config.max_new_tokens is None:
            # for interactive endpoint, will try maximum possible token num
            gen_config.max_new_tokens = max(128, self.session_len - self.id2step[session_id] - len(input_ids))
        elif self.id2step[session_id] + len(input_ids) + gen_config.max_new_tokens > self.session_len:
            gen_config.max_new_tokens = max(self.session_len - self.id2step[session_id] - len(input_ids), 128)
            logger.error(f'Truncate max_new_tokens to {gen_config.max_new_tokens}')
        if self.id2step[session_id] + len(input_ids) + gen_config.max_new_tokens > self.session_len:
            logger.error(f'run out of tokens. session={session_id}.')
            yield GenOut('', self.id2step[session_id], len(input_ids), 0, 'length')
            if sequence_end is True and sequence_start is False:
                await self.end_session(session_id)
            return

        def is_error(status):
            return status not in [ResponseType.SUCCESS, ResponseType.FINISH]

        # used to skip / rewind stop words in interactive mode
        stop_ids = []
        if skip_stop_tokens and not gen_config.ignore_eos:
            stop_ids = gen_config.stop_token_ids or []
            if self.tokenizer.eos_token_id not in stop_ids:
                stop_ids.append(self.tokenizer.eos_token_id)

        async with self.model_inst(session_id) as inst:
            token_ids = input_ids.copy()
            history_len = self.id2step[session_id]
            input_len = len(input_ids)
            output_len, gen_len = 0, 0
            state = DetokenizeState(len(input_ids))
            start_ids_offset = state.ids_offset
            response = ''
            finish_reason = None
            async with self.safe_run(inst,
                                     session_id=session_id,
                                     **prompt_input,
                                     gen_config=gen_config,
                                     adapter_name=adapter_name,
                                     stream_output=stream_response,
                                     sequence_start=sequence_start,
                                     sequence_end=sequence_end,
                                     step=history_len) as gen:
                prev_len = 0
                hit_stop_token = 0
                async for outputs in gen:
                    # decode res
                    if is_error(outputs.status):
                        break

                    output_len = outputs.num_token

                    if hit_stop_token or prev_len == output_len:
                        continue

                    # This assumes the engine will stop when stop token is hit
                    if output_len and outputs.token_ids[-1] in stop_ids:
                        hit_stop_token = 1
                        # one token and it's been skipped
                        if output_len == prev_len + 1:
                            continue

                    mask = slice(prev_len - output_len, output_len - hit_stop_token)

                    token_ids += outputs.token_ids[mask]
                    gen_len = len(token_ids) - input_len

                    prev_len = output_len

                    ids_offset = state.ids_offset
                    response, state = self.tokenizer.detokenize_incrementally(
                        token_ids,
                        state,
                        skip_special_tokens=gen_config.skip_special_tokens,
                        spaces_between_special_tokens=gen_config.spaces_between_special_tokens)
                    res = token_ids[ids_offset:]

                    out = GenOut(response, history_len, input_len, gen_len, finish_reason, res)

                    if outputs.logprobs is not None:
                        log_offset = ids_offset - start_ids_offset
                        out.logprobs = outputs.logprobs[log_offset:]
                    if outputs.last_hidden_state is not None:
                        out.last_hidden_state = outputs.last_hidden_state
                        if hit_stop_token:
                            out.last_hidden_state = \
                                out.last_hidden_state[:-hit_stop_token]
                    if outputs.logits is not None:
                        out.logits = outputs.logits
                        if hit_stop_token:
                            out.logits = out.logits[:-hit_stop_token]

                    yield out
                # end of generator loop

                if not is_error(outputs.status):
                    finish_reason = 'length' \
                        if gen_len >= gen_config.max_new_tokens else 'stop'
                    # utf-8 char at the end means it's a potential unfinished
                    # byte sequence
                    if not response.endswith('�'):
                        # avoid returning the last response twice
                        response = ''
                    logger.info(f'session {session_id} finished, reason '
                                f'"{finish_reason}", input_tokens '
                                f'{len(input_ids)}, outupt_tokens {gen_len}')
                    yield GenOut(response, self.id2step[session_id], len(input_ids), gen_len, finish_reason)
                else:
                    logger.error(f'session {session_id} finished, '
                                 'reason "error"')
                    yield GenOut(response='internal error happened',
                                 history_token_len=self.id2step[session_id],
                                 input_token_len=len(input_ids),
                                 generate_token_len=0,
                                 finish_reason='error',
                                 token_ids=[])
            # update step
            if sequence_end:
                self.id2step[session_id] = 0
                if self.backend == 'pytorch':
                    # manually end pytorch session
                    await inst.async_end(session_id)
            else:
                if rewind_stop_tokens:
                    # rewind the step to the token before the stop token
                    output_len = gen_len
                self.id2step[session_id] += input_len + output_len

    def parse_tool_response(self, text, tools, **kwargs):
        """Parse model response containing tool information.

        Args:
            text(str): model response in string format
            tools(List): tools from user request
        """
        if '<|plugin|>' in text:  # internlm2
            text, action = text.split('<|action_start|><|plugin|>')
            action = action.split('<|action_end|>'.strip())[0]
            action = action[action.find('{'):]
            action = json.loads(action)
            name, parameters = action['name'], json.dumps(action.get('parameters', action.get('arguments', {})),
                                                          ensure_ascii=False)
            call_info_list = [(name, parameters)]
        elif '<function=' in text:  # llama3.1
            action, _ = text.split('</function>')
            parameters = action[action.find('{'):]
            name = action.split('<function=')[1].split('>{')[0]
            call_info_list = [(name, parameters)]
        elif '<tool_call>' in text and '</tool_call>' in text:  # qwen2.5
            # get tool_call in text
            pattern = r'<tool_call>(.*?)</tool_call>'
            match_result_list = re.findall(pattern, text, re.DOTALL)
            call_info_list = []
            for match_result in match_result_list:
                action = json.loads(match_result)
                call_info_list.append((action['name'], json.dumps(action['arguments'], ensure_ascii=False)))
            # get text outside of tags
            if not text.startswith('<tool_call>'):
                text = text[:text.find('<tool_call>')]
            elif not text.endswith('</tool_call>'):
                text = text[text.rfind('</tool_call>') + len('</tool_call>'):]
            else:
                text = ''

        else:
            raise RuntimeError(f'Unexpected model response: {text}')

        call_info_list = [([tool.function.name for tool in tools].index(call_info[0]), call_info[0], call_info[1])
                          for call_info in call_info_list]
        return text, call_info_list

    def _run(self, fn=None, coro=None, loop=None):
        assert (fn or coro) and not (fn and coro)
        loop = loop or self.internal_thread.loop
        if fn:

            async def _coro():
                return fn()

            coro = _coro()
        return asyncio.run_coroutine_threadsafe(coro, loop)

    def session(self, gen_config: GenerationConfig = None):
        return Session(self._run(fn=lambda: next(self._session_id)).result(), engine=self, gen_config=gen_config)

    def chat(self,
             prompt: str,
             session=None,
             gen_config: Optional[GenerationConfig] = None,
             stream_response=False,
             **kwargs) -> Union[Session, Iterator]:
        """Chat.

        Args:
            prompt (str): prompt
            session (Session): the chat session
            gen_config (GenerationConfig | None): a instance of
                GenerationConfig. Default to None.
            do_preprocess (bool): whether pre-process the messages. Default to
                True, which means chat_template will be applied.
            **kwargs (dict): ad hoc parametrization of `gen_config
        """
        if session is None:
            session = self.session()

        # sync & init
        session._prompt = prompt
        session._response = None

        sequence_start = session._step == 0

        generator = self.infer(prompt,
                               gen_config,
                               sequence_start=sequence_start,
                               sequence_end=False,
                               session_id=session._id,
                               stream_response=stream_response,
                               multiplex=True)

        def _gen():
            resp = None
            try:
                for out in generator:
                    resp = _append_response(resp, out)
                    yield out
            except:  # noqa
                self._run(coro=self.stop_session(session._id)).result()
                raise
            else:
                session._response = resp
                session._step += resp.generate_token_len + resp.input_token_len
                session.history.append((session._prompt, resp.text))

        if stream_response:
            session.generator = _gen()
        else:
            # run the generator until finish
            with closing(_gen()) as gen:
                for _ in gen:
                    pass
            session.generator = None

        return session<|MERGE_RESOLUTION|>--- conflicted
+++ resolved
@@ -469,25 +469,15 @@
 
         return self._infer(requests(), multiplex, pbar)
 
-<<<<<<< HEAD
-    def batch_infer(self,
-                    prompts: Union[List[str], str, List[Dict], List[List[Dict]]],
-                    gen_config: Optional[Union[GenerationConfig, List[GenerationConfig]]] = None,
-                    do_preprocess: bool = True,
-                    adapter_name: Optional[str] = None,
-                    use_tqdm: bool = False,
-                    **kwargs):
-=======
     async def extra_batch_infer(
             self,
             prompts: Union[List[str], str, List[Dict], List[List[Dict]]],
             gen_config: Optional[Union[GenerationConfig,
-                                       List[GenerationConfig]]] = None,
+            List[GenerationConfig]]] = None,
             do_preprocess: bool = True,
             adapter_name: Optional[str] = None,
             use_tqdm: bool = False,
             **kwargs):
->>>>>>> 6062da0c
         """Inference a batch of prompts.
         :return: outputs
         """
@@ -498,19 +488,16 @@
                                       use_tqdm=use_tqdm,
                                       **kwargs)
 
-    async def batch_infer(
-            self,
-            prompts: Union[List[str], str, List[Dict], List[List[Dict]]],
-            gen_config: Optional[Union[GenerationConfig,
-                                       List[GenerationConfig]]] = None,
-            do_preprocess: bool = True,
-            adapter_name: Optional[str] = None,
-            use_tqdm: bool = False,
-            **kwargs):
-        """Asynchronous inference for a batch of prompts.
+    def batch_infer(self,
+                    prompts: Union[List[str], str, List[Dict], List[List[Dict]]],
+                    gen_config: Optional[Union[GenerationConfig, List[GenerationConfig]]] = None,
+                    do_preprocess: bool = True,
+                    adapter_name: Optional[str] = None,
+                    use_tqdm: bool = False,
+                    **kwargs):
+        """Inference a batch of prompts.
 
         Args:
-<<<<<<< HEAD
             prompts (List[str] | str | List[Dict] | List[List[Dict]]]): a
             batch of prompts. It accepts: string prompt, a list of string
             prompts, a chat history in OpenAI format or a list of chat
@@ -542,67 +529,6 @@
             if pbar: pbar.close()  # noqa
         if is_single:
             return outputs[0]
-=======
-            prompts (List[str] | str | List[Dict] | List[Dict]): a batch of prompts.
-            gen_config (GenerationConfig | None): a instance of or a list of GenerationConfig. Default to None.
-            do_preprocess (bool): whether pre-process the messages. Default to True.
-            adapter_name (str): the adapter name of slora for pytorch backend. Default to None.
-            use_tqdm (bool): Whether use the progress bar. Default to False
-        """
-        need_list_wrap = isinstance(prompts, str) or isinstance(
-            prompts[0], Dict)
-        prompts = [prompts] if need_list_wrap else prompts
-        assert isinstance(prompts, List), 'prompts should be a list'
-        if gen_config is None:
-            gen_config = GenerationConfig()
-        if not isinstance(gen_config, List):
-            gen_config = [gen_config] * len(prompts)
-        assert len(prompts) == len(
-            gen_config
-        ), 'input gen_config length differs from the length of prompts'
-
-        prompt_num = len(prompts)
-        session_ids = [next(self._session_id) for _ in range(prompt_num)]
-        outputs = [
-            Response('', 0, 0, session_ids[i], index=i)
-            for i in range(prompt_num)
-        ]
-        generators = []
-        if use_tqdm:
-            import tqdm
-            pbar = tqdm.tqdm(total=len(prompts))
-
-        for i, prompt in enumerate(prompts):
-            generators.append(
-                self.generate(prompt,
-                              session_ids[i],
-                              gen_config=gen_config[i],
-                              stream_response=True,
-                              sequence_start=True,
-                              sequence_end=True,
-                              do_preprocess=do_preprocess,
-                              adapter_name=adapter_name,
-                              **kwargs))
-
-        async def _inner_call(i, generator):
-            async for out in generator:
-                outputs[i].text += out.response
-                outputs[i].generate_token_len = out.generate_token_len
-                outputs[i].input_token_len = out.input_token_len
-                outputs[i].finish_reason = out.finish_reason
-                if out.token_ids:
-                    outputs[i].token_ids.extend(out.token_ids)
-                if out.logprobs:
-                    if outputs[i].logprobs is None:
-                        outputs[i].logprobs = []
-                    outputs[i].logprobs.extend(out.logprobs)
-                if use_tqdm and out.finish_reason is not None:
-                    pbar.update(1)
-
-        await asyncio.gather(
-            *[_inner_call(i, generators[i]) for i in range(len(prompts))])
-        outputs = outputs[0] if need_list_wrap else outputs
->>>>>>> 6062da0c
         return outputs
 
     def stream_infer(self,
