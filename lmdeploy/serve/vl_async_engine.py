--- conflicted
+++ resolved
@@ -1,27 +1,16 @@
 # Copyright (c) OpenMMLab. All rights reserved.
 
-<<<<<<< HEAD
 import asyncio
 from typing import Dict, List, Literal, Optional, Tuple, Union
 
 import PIL
 
 from lmdeploy.messages import PytorchEngineConfig, TurbomindEngineConfig, VisionConfig
-=======
-import PIL
-import PIL.Image
-
-import numpy as np
->>>>>>> 6062da0c
 from lmdeploy.pytorch.check_env import try_import_deeplink
 from lmdeploy.serve.async_engine import AsyncEngine
 from lmdeploy.utils import get_logger
 from lmdeploy.vl.engine import ImageEncoder
-<<<<<<< HEAD
 from lmdeploy.vl.utils import load_image
-=======
-from lmdeploy.vl.templates import VLPromptType, get_vl_prompt_template, load_image
->>>>>>> 6062da0c
 
 logger = get_logger('lmdeploy')
 
@@ -52,15 +41,7 @@
         if isinstance(prompts, str) or isinstance(prompts, tuple):
             _prompts = cls.prompt_to_messages(prompts)
         elif isinstance(prompts[0], tuple) or isinstance(prompts[0], str):
-<<<<<<< HEAD
             _prompts = [cls.prompt_to_messages(x) for x in prompts]
-=======
-            _prompts = [
-                self.vl_prompt_template.prompt_to_messages(x) for x in prompts
-            ]
-        elif isinstance(prompts[0], List):
-            _prompts = self._process_item(prompts)
->>>>>>> 6062da0c
         else:
             _prompts = prompts
         return _prompts
@@ -143,7 +124,6 @@
                                                              sequence_start)
         return results
 
-<<<<<<< HEAD
     @classmethod
     async def async_convert_to_pil_images(cls, messages: List[Dict]) -> List[Dict]:
         """Scan the provided messages to find image URLs or base64-encoded
@@ -244,21 +224,6 @@
         """Inference a batch of prompts."""
         prompts = self._convert_prompts(prompts)
         return super().batch_infer(prompts, *args, **kwargs)
-=======
-    async def extra_batch_infer(self,
-                                prompts: Union[List[str], str, List[Dict],
-                                               List[List[Dict]]], **kwargs):
-        """Extra Inference a batch of prompts."""
-        prompts = self._convert_prompts(prompts)
-        return await super().batch_infer(prompts, **kwargs)
-
-    async def batch_infer(self, prompts: Union[VLPromptType, List[Dict],
-                                               List[VLPromptType],
-                                               List[List[Dict]]], **kwargs):
-        """Inference a batch of prompts."""
-        prompts = self._convert_prompts(prompts)
-        return await super().batch_infer(prompts, **kwargs)
->>>>>>> 6062da0c
 
     def stream_infer(self, prompts: Union[VLPromptType, List[Dict], List[VLPromptType], List[List[Dict]]], *args,
                      **kwargs):
