model_path: /nvme/qa_test_models
dst_path: /nvme/qa_test_models/autotest_model
log_path: /nvme/qa_test_models/autotest_model/log
benchmark_path: /nvme/qa_test_models/benchmark-reports
dataset_path: /nvme/qa_test_models/datasets/ShareGPT_V3_unfiltered_cleaned_split.json

tp_config:
    internlm-chat-20b: 2
    internlm2-chat-20b: 2
    Baichuan2-13B-Chat: 2
    Mixtral-8x7B-Instruct-v0.1: 2
    Qwen-VL-Chat: 2
    llava-v1.5-13b: 2
    internlm2_5-20b-chat: 2
    internlm2_5-20b: 2
    Meta-Llama-3-1-70B-Instruct: 4
    internlm2_5-7b-chat-1m: 4
    Qwen2-7B-Instruct-GPTQ-Int4: 2
    InternVL2-40B: 2
    MiniCPM-V-2_6: 2

turbomind_chat_model:
    - meta-llama/Llama-3.2-1B-Instruct
    - meta-llama/Meta-Llama-3-1-8B-Instruct
    - meta-llama/Meta-Llama-3-1-8B-Instruct-AWQ
    - meta-llama/Meta-Llama-3-8B-Instruct
    - meta-llama/Llama-2-7b-chat-hf
    - internlm/internlm2_5-7b-chat
    - internlm/internlm2_5-20b-chat
    - internlm/internlm2-chat-20b
    - internlm/internlm2-chat-20b-4bits
    - internlm/internlm-chat-20b
    - internlm/internlm-xcomposer2-4khd-7b
    - internlm/internlm-xcomposer2d5-7b
    - OpenGVLab/InternVL2-1B
    - OpenGVLab/InternVL2-2B
    - OpenGVLab/InternVL2-8B
    - OpenGVLab/InternVL2-26B
    - OpenGVLab/InternVL2-40B
    - OpenGVLab/InternVL-Chat-V1-5
    - OpenGVLab/Mini-InternVL-Chat-2B-V1-5
    - Qwen/Qwen2-7B-Instruct
    - Qwen/Qwen2-7B-Instruct-AWQ
    - Qwen/Qwen2-1.5B-Instruct
    - Qwen/Qwen1.5-7B-Chat
    - Qwen/Qwen1.5-4B-Chat-AWQ
    - Qwen/Qwen1.5-MoE-A2.7B-Chat
    - Qwen/Qwen-VL-Chat
    - Qwen/Qwen2.5-0.5B-Instruct
    - Qwen/Qwen2.5-7B-Instruct
    - Qwen/Qwen2-7B-Instruct-GPTQ-Int4
    - Qwen/Qwen2-57B-A14B-Instruct-GPTQ-Int4
    - mistralai/Mistral-7B-Instruct-v0.3
    - mistralai/Mixtral-8x7B-Instruct-v0.1
    - lmdeploy/llama2-chat-7b-w4
    - baichuan-inc/Baichuan2-7B-Chat
    - 01-ai/Yi-6B-Chat
    - 01-ai/Yi-VL-6B
    - liuhaotian/llava-v1.5-13b
    - liuhaotian/llava-v1.6-vicuna-7b
    - deepseek-ai/deepseek-vl-1.3b-chat
    - deepseek-ai/deepseek-coder-1.3b-instruct
    - codellama/CodeLlama-7b-Instruct-hf
    - THUDM/glm-4-9b-chat
    - openbmb/MiniCPM-Llama3-V-2_5
    - openbmb/MiniCPM-V-2_6

pytorch_chat_model:
    - meta-llama/Meta-Llama-3-8B-Instruct
    - meta-llama/Meta-Llama-3-1-8B-Instruct
    - meta-llama/Llama-3.2-1B-Instruct
    - meta-llama/Llama-2-7b-chat-hf
    - internlm/internlm2_5-7b-chat
    - internlm/internlm2_5-20b-chat
    - internlm/internlm2-chat-20b
    - internlm/internlm-chat-20b
    - OpenGVLab/InternVL2-2B
    - OpenGVLab/InternVL2-4B
    - OpenGVLab/InternVL2-8B
    - OpenGVLab/InternVL2-26B
    - OpenGVLab/InternVL2-40B
    - OpenGVLab/InternVL-Chat-V1-5
    - OpenGVLab/Mono-InternVL-2B
    - baichuan-inc/Baichuan2-7B-Chat
    - baichuan-inc/Baichuan2-13B-Chat
    - 01-ai/Yi-6B-Chat
    - liuhaotian/llava-v1.5-13b
    - liuhaotian/llava-v1.6-vicuna-7b
    - Qwen/Qwen2-7B-Instruct
    - Qwen/Qwen2-1.5B-Instruct
    - Qwen/Qwen1.5-7B-Chat
    - Qwen/Qwen1.5-MoE-A2.7B-Chat
    - Qwen/Qwen2-VL-2B-Instruct
    - Qwen/Qwen2-VL-7B-Instruct
<<<<<<< HEAD
    - mistralai/Mistral-7B-Instruct-v0.1
    - mistralai/Mistral-7B-Instruct-v0.2
=======
    - mistralai/Mistral-7B-Instruct-v0.3
>>>>>>> 0c80baa0
    - mistralai/Mixtral-8x7B-Instruct-v0.1
    - google/gemma-7b-it
    - google/gemma-2-9b-it
    - deepseek-ai/deepseek-moe-16b-chat
    - deepseek-ai/deepseek-coder-1.3b-instruct
    - deepseek-ai/DeepSeek-V2-Lite-Chat
    - THUDM/chatglm2-6b
    - THUDM/cogvlm2-llama3-chinese-chat-19B
    - THUDM/glm-4v-9b
    - THUDM/glm-4-9b-chat
    - microsoft/Phi-3-mini-4k-instruct
    - microsoft/Phi-3-vision-128k-instruct

turbomind_base_model:
    - internlm/internlm2_5-7b
    - internlm/internlm2_5-1_8b
    - internlm/internlm2_5-20b
    - codellama/CodeLlama-7b-hf

pytorch_base_model:
    - tiiuae/falcon-7b
    - internlm/internlm2_5-7b
    - internlm/internlm2_5-1_8b
    - internlm/internlm2_5-20b
    - bigcode/starcoder2-7b

vl_model:
    - Qwen/Qwen-VL-Chat
    - liuhaotian/llava-v1.5-13b
    - liuhaotian/llava-v1.6-vicuna-7b
    - 01-ai/Yi-VL-6B
    - deepseek-ai/deepseek-vl-1.3b-chat
    - OpenGVLab/InternVL-Chat-V1-5
    - OpenGVLab/Mini-InternVL-Chat-2B-V1-5
    - OpenGVLab/InternVL2-1B
    - OpenGVLab/InternVL2-2B
    - OpenGVLab/InternVL2-4B
    - OpenGVLab/InternVL2-8B
    - OpenGVLab/InternVL2-26B
    - OpenGVLab/InternVL2-40B
    - OpenGVLab/Mono-InternVL-2B
    - Qwen/Qwen2-VL-2B-Instruct
    - Qwen/Qwen2-VL-7B-Instruct
    - internlm/internlm-xcomposer2d5-7b
    - internlm/internlm-xcomposer2-4khd-7b
    - THUDM/cogvlm-chat-hf
    - THUDM/cogvlm2-llama3-chinese-chat-19B
    - THUDM/glm-4v-9b
    - microsoft/Phi-3.5-vision-instruct
    - microsoft/Phi-3-vision-128k-instruct
    - openbmb/MiniCPM-Llama3-V-2_5
    - openbmb/MiniCPM-V-2_6

turbomind_quatization:
    no_awq:
        - Qwen/Qwen2-VL-2B-Instruct
        - Qwen/Qwen2-VL-7B-Instruct
        - mistralai/Mistral-7B-Instruct-v0.3
        - deepseek-ai/deepseek-coder-1.3b-instruct
        - codellama/CodeLlama-7b-Instruct-hf
    gptq:
        - internlm/internlm2_5-7b-chat
    no_kvint4:
        - openbmb/MiniCPM-V-2_6
    no_kvint8:
        - deepseek-ai/DeepSeek-V2-Lite-Chat

pytorch_quatization:
    awq:
        - meta-llama/Meta-Llama-3-8B-Instruct
        - meta-llama/Meta-Llama-3-1-8B-Instruct
        - meta-llama/Llama-2-7b-chat-hf
        - internlm/internlm2_5-7b-chat
        - internlm/internlm2_5-20b-chat
        - internlm/internlm2-chat-20b
        - OpenGVLab/InternVL-Chat-V1-5
        - 01-ai/Yi-6B-Chat
        - Qwen/Qwen1.5-7B-Chat
        - Qwen/Qwen2-7B-Instruct
        - Qwen/Qwen2-1.5B-Instruct
        - microsoft/Phi-3-mini-4k-instruct
    w8a8:
        - meta-llama/Meta-Llama-3-8B-Instruct
        - meta-llama/Llama-2-7b-chat-hf
        - internlm/internlm2-chat-20b
        - internlm/internlm2_5-7b-chat
        - internlm/internlm2_5-20b-chat
        - 01-ai/Yi-6B-Chat
        - internlm/internlm2_5-20b
        - internlm/internlm2_5-7b
    no_kvint4:
        - OpenGVLab/InternVL2-4B
        - deepseek-ai/DeepSeek-V2-Lite-Chat
        - microsoft/Phi-3-mini-4k-instruct
        - microsoft/Phi-3-vision-128k-instruct
        - openbmb/MiniCPM-V-2_6
    no_kvint8:
        - deepseek-ai/DeepSeek-V2-Lite-Chat


longtext_model:
    - meta-llama/Meta-Llama-3-1-8B-Instruct
    - meta-llama/Meta-Llama-3-8B-Instruct
    - meta-llama/Meta-Llama-3-1-70B-Instruct
    - internlm/internlm2_5-7b-chat-1m
    - internlm/internlm2-chat-20b

benchmark_model:
    - meta-llama/Llama-2-7b-chat-hf
    - meta-llama/Meta-Llama-3-1-8B-Instruct
    - meta-llama/Meta-Llama-3-8B-Instruct
    - meta-llama/Meta-Llama-3-1-70B-Instruct
    - internlm/internlm2_5-7b-chat
    - internlm/internlm2_5-20b-chat
    - THUDM/glm-4-9b-chat
    - Qwen/Qwen2-7B-Instruct
    - mistralai/Mistral-7B-Instruct-v0.3
    - mistralai/Mixtral-8x7B-Instruct-v0.1
    - deepseek-ai/DeepSeek-V2-Lite-Chat<|MERGE_RESOLUTION|>--- conflicted
+++ resolved
@@ -92,12 +92,7 @@
     - Qwen/Qwen1.5-MoE-A2.7B-Chat
     - Qwen/Qwen2-VL-2B-Instruct
     - Qwen/Qwen2-VL-7B-Instruct
-<<<<<<< HEAD
-    - mistralai/Mistral-7B-Instruct-v0.1
-    - mistralai/Mistral-7B-Instruct-v0.2
-=======
     - mistralai/Mistral-7B-Instruct-v0.3
->>>>>>> 0c80baa0
     - mistralai/Mixtral-8x7B-Instruct-v0.1
     - google/gemma-7b-it
     - google/gemma-2-9b-it
