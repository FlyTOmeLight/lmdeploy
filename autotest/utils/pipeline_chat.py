import os
import subprocess
from subprocess import PIPE

import allure
import torch
from pytest_assume.plugin import assume
from utils.get_run_config import get_model_name, get_tp_num
from utils.rule_condition_assert import assert_result

from lmdeploy import pipeline
from lmdeploy.messages import PytorchEngineConfig, TurbomindEngineConfig
from lmdeploy.utils import is_bf16_supported
from lmdeploy.vl import load_image
from lmdeploy.vl.constants import IMAGE_TOKEN


def run_pipeline_chat_test(config,
                           cases_info,
                           model_case,
                           type,
                           worker_id: str = '',
                           extra: object = None,
                           use_local_model: bool = True):
    log_path = config.get('log_path')
    tp = get_tp_num(config, model_case)
    model_name = model_name = get_model_name(model_case)
    model_path = config.get('model_path')
    if use_local_model is True:
        hf_path = model_path + '/' + model_case
    else:
        hf_path = model_case

    if 'pytorch' in type:
        backend_config = PytorchEngineConfig(tp=tp)
        if not is_bf16_supported():
            backend_config.dtype = 'float16'
    else:
        backend_config = TurbomindEngineConfig(tp=tp)

    if 'lora' in type:
        backend_config.adapters = extra.get('adapters')
    if 'kvint' in type:
        backend_config.quant_policy = extra.get('quant_policy')

    # if llava support kvint or awq, this code should refactor
    if 'llava' in model_case:
        backend_config.model_name = 'vicuna'
    if 'w4' in model_case or ('4bits' in model_case
                              or 'awq' in model_case.lower()):
        backend_config.model_format = 'awq'
    if 'gptq' in model_case.lower():
        backend_config.model_format = 'gptq'

    pipe = pipeline(hf_path, backend_config=backend_config)

    config_log = os.path.join(
        log_path, '_'.join([
            'pipeline', 'config', type, worker_id,
            model_case.split('/')[1] + '.log'
        ]))
    file = open(config_log, 'w')
    log_string = '\n'.join([
        'reproduce config info:',
        'from lmdeploy.messages import PytorchEngineConfig',
        'from lmdeploy.messages import TurbomindEngineConfig',
        'engine_config = ' + str(backend_config),
        'pipe = pipeline("' + hf_path + '",  backend_config=engine_config)',
        'res = pipe("Hi, pls introduce shanghai")'
    ])
    file.writelines(log_string)
    print(log_string)
    file.close

    for case in cases_info.keys():
        if ('coder' in model_case
                or 'CodeLlama' in model_case) and 'code' not in case:
            continue
        case_info = cases_info.get(case)
        pipeline_chat_log = os.path.join(
            log_path, '_'.join([
                'pipeline', 'chat', type, worker_id,
                model_case.split('/')[1], case + '.log'
            ]))

        file = open(pipeline_chat_log, 'w')

        prompts = []
        for prompt_detail in case_info:
            prompt = list(prompt_detail.keys())[0]
            prompts.append({'role': 'user', 'content': prompt})
            file.writelines('prompt:' + prompt + '\n')

            response = pipe([prompts])[0].text

            case_result, reason = assert_result(response,
                                                prompt_detail.values(),
                                                model_name)
            prompts.append({'role': 'assistant', 'content': response})
            file.writelines('output:' + response + '\n')
            file.writelines('result:' + str(case_result) + ', reason:' +
                            reason + '\n')
        file.close()

    del pipe
    torch.cuda.empty_cache()


def assert_pipeline_chat_log(config,
                             cases_info,
                             model_case,
                             type,
                             worker_id: str = ''):
    log_path = config.get('log_path')

    config_log = os.path.join(
        log_path, '_'.join([
            'pipeline', 'config', type, worker_id,
            model_case.split('/')[1] + '.log'
        ]))

    allure.attach.file(config_log, attachment_type=allure.attachment_type.TEXT)

    for case in cases_info.keys():
        if ('coder' in model_case
                or 'CodeLlama' in model_case) and 'code' not in case:
            continue
        msg = 'result is empty, please check again'
        result = False
        with allure.step('case - ' + case):
            pipeline_chat_log = os.path.join(
                log_path, '_'.join([
                    'pipeline', 'chat', type, worker_id,
                    model_case.split('/')[1], case + '.log'
                ]))

            allure.attach.file(pipeline_chat_log,
                               attachment_type=allure.attachment_type.TEXT)

            with open(pipeline_chat_log, 'r') as f:
                lines = f.readlines()

                for line in lines:
                    if 'result:False, reason:' in line:
                        result = False
                        msg = line
                        break
                    if 'result:True, reason:' in line and not result:
                        result = True
                        msg = ''

            with assume:
                assert result, msg


def save_pipeline_common_log(config,
                             log_name,
                             result,
                             content,
                             msg: str = '',
                             write_type: str = 'w'):
    log_path = config.get('log_path')

    config_log = os.path.join(log_path, log_name)
    file = open(config_log, write_type)
    file.writelines(f'result:{result}, reason: {msg}, content: {content}')
    file.close()


def assert_pipeline_common_log(config, log_name):
    log_path = config.get('log_path')

    config_log = os.path.join(log_path, log_name)
    allure.attach.file(config_log, attachment_type=allure.attachment_type.TEXT)

    msg = 'result is empty, please check again'
    result = False
    with open(config_log, 'r') as f:
        lines = f.readlines()

        for line in lines:
            if 'result:False, reason:' in line:
                result = False
                msg = line
                break
            if 'result:True, reason:' in line and not result:
                result = True
                msg = ''
    subprocess.run([' '.join(['rm -rf', config_log])],
                   stdout=PIPE,
                   stderr=PIPE,
                   shell=True,
                   text=True,
                   encoding='utf-8')

    assert result, msg


def assert_pipeline_single_return(output, logprobs_num: int = 0):
    result = assert_pipeline_single_element(output,
                                            is_last=True,
                                            logprobs_num=logprobs_num)
    if not result:
        return result, 'single_stream_element is wrong'
    return result & (len(output.token_ids) == output.generate_token_len
                     or len(output.token_ids) == output.generate_token_len -
                     1), 'token_is len is not correct'


def assert_pipeline_batch_return(output, size: int = 1):
    if len(output) != size:
        return False, 'length is not correct'
    for single_output in output:
        result, msg = assert_pipeline_single_return(single_output)
        if not result:
            return result, msg
    return True, ''


def assert_pipeline_single_stream_return(output, logprobs_num: int = 0):
    for i in range(0, len(output) - 1):
        if not assert_pipeline_single_element(
                output[i], is_stream=True, logprobs_num=logprobs_num):
            return False, f'single_stream_element is false, index is {i}'
    if assert_pipeline_single_element(
            output[-1], is_stream=True, is_last=True,
            logprobs_num=logprobs_num) is False:
        return False, 'last single_stream_element is false'
    return True, ''


def assert_pipeline_batch_stream_return(output, size: int = 1):
    for i in range(size):
        output_list = [item for item in output if item.session_id == i]
        result, msg = assert_pipeline_single_stream_return(output_list)
        if not result:
            return result, msg
    return True, ''


def assert_pipeline_single_element(output,
                                   is_stream: bool = False,
                                   is_last: bool = False,
                                   logprobs_num: int = 0):
    result = True
    result &= output.generate_token_len > 0
    result &= output.input_token_len > 0
    result &= output.session_id >= 0
    if is_last:
        result &= len(output.text) >= 0
        result &= output.finish_reason in ['stop', 'length']
        if is_stream:
            result &= output.token_ids is None
        else:
            result &= len(output.token_ids) > 0
    else:
        result &= len(output.text) > 0
        result &= output.finish_reason is None
        result &= len(output.token_ids) > 0
    if logprobs_num == 0 or (is_last and is_stream):
        result &= output.logprobs is None
    else:
        if is_stream:
            result &= len(output.logprobs) == 1
        else:
            result &= len(output.logprobs) == output.generate_token_len or len(
                output.logprobs) == output.generate_token_len + 1
        if result:
            for content in output.logprobs:
                result &= len(content.keys()) <= logprobs_num
                for key in content.keys():
                    result &= type(content.get(key)) == float
    return result


PIC1 = 'https://raw.githubusercontent.com/' + \
    'open-mmlab/mmdeploy/main/tests/data/tiger.jpeg'
PIC2 = 'https://raw.githubusercontent.com/' + \
    'open-mmlab/mmdeploy/main/demo/resources/human-pose.jpg'


def run_pipeline_vl_chat_test(config, model_case, quant_policy: int = None):
    log_path = config.get('log_path')
    tp = get_tp_num(config, model_case)
    model_path = config.get('model_path')
    hf_path = model_path + '/' + model_case

    if 'llava' in model_case:
        backend_config = TurbomindEngineConfig(tp=tp,
                                               session_len=8192,
                                               model_name='vicuna')
    else:
        backend_config = TurbomindEngineConfig(tp=tp, session_len=8192)
    if '4bit' in model_case.lower() or 'awq' in model_case.lower():
        backend_config.model_format = 'awq'
    if quant_policy is not None:
        backend_config.quant_policy = quant_policy

    if not is_bf16_supported():
<<<<<<< HEAD
        backend_config.cache_max_entry_count = 0.5
=======
>>>>>>> 0c80baa0
        backend_config.dtype = 'float16'
    pipe = pipeline(hf_path, backend_config=backend_config)

    pipeline_chat_log = os.path.join(
        log_path, 'pipeline_vl_chat_' + model_case.split('/')[1] + '.log')
    file = open(pipeline_chat_log, 'w')

    image = load_image(PIC1)

    if 'deepseek' in model_case:
        prompt = f'describe this image{IMAGE_TOKEN}'
    else:
        prompt = 'describe this image'

    file.writelines('engineconfig:' + str(backend_config))
    response = pipe((prompt, image))
    result = 'tiger' in response.text.lower() or '虎' in response.text.lower()
    file.writelines('result:' + str(result) +
                    ', reason: simple example tiger not in ' + response.text +
                    '\n')

    prompts = [{
        'role':
        'user',
        'content': [{
            'type': 'text',
            'text': prompt
        }, {
            'type': 'image_url',
            'image_url': {
                'url': PIC1
            }
        }]
    }]
    response = pipe(prompts)
    result = 'tiger' in response.text.lower() or '虎' in response.text.lower()
    file.writelines('result:' + str(result) +
                    ', reason: OpenAI format example: tiger not in ' +
                    response.text + '\n')

    image_urls = [PIC2, PIC1]
    images = [load_image(img_url) for img_url in image_urls]
    response = pipe((prompt, images))
    result = 'tiger' in response.text.lower() or 'ski' in response.text.lower(
    ) or '虎' in response.text.lower() or '滑雪' in response.text.lower()
    file.writelines('result:' + str(result) +
                    ', reason: Multi-images example: tiger or ski not in ' +
                    response.text + '\n')

    image_urls = [PIC2, PIC1]
    prompts = [(prompt, load_image(img_url)) for img_url in image_urls]
    response = pipe(prompts)
    result = ('ski' in response[0].text.lower()
              or '滑雪' in response[0].text.lower()) and (
                  'tiger' in response[1].text.lower()
                  or '虎' in response[1].text.lower())
    file.writelines('result:' + str(result) +
                    ', reason: Batch example: ski or tiger not in ' +
                    str(response) + '\n')

    image = load_image(PIC2)
    sess = pipe.chat((prompt, image))
    result = 'ski' in sess.response.text.lower(
    ) or '滑雪' in sess.response.text.lower()
    file.writelines('result:' + str(result) +
                    ', reason: Multi-turn example: ski not in ' +
                    sess.response.text + '\n')
    sess = pipe.chat('What is the woman doing?', session=sess)
    result = 'ski' in sess.response.text.lower(
    ) or '滑雪' in sess.response.text.lower()
    file.writelines('result:' + str(result) +
                    ', reason: Multi-turn example: ski not in ' +
                    sess.response.text + '\n')

    file.close()

    del pipe
    torch.cuda.empty_cache()


def assert_pipeline_vl_chat_log(config, model_case):
    log_path = config.get('log_path')

    pipeline_chat_log = os.path.join(
        log_path, 'pipeline_vl_chat_' + model_case.split('/')[1] + '.log')

    allure.attach.file(pipeline_chat_log,
                       attachment_type=allure.attachment_type.TEXT)

    msg = 'result is empty, please check again'
    result = False
    with open(pipeline_chat_log, 'r') as f:
        lines = f.readlines()
        for line in lines:
            if 'result:False, reason:' in line:
                result = False
                msg = line
                break
            if 'result:True, reason:' in line and not result:
                result = True
                msg = ''

    with assume:
        assert result, msg<|MERGE_RESOLUTION|>--- conflicted
+++ resolved
@@ -297,10 +297,6 @@
         backend_config.quant_policy = quant_policy
 
     if not is_bf16_supported():
-<<<<<<< HEAD
-        backend_config.cache_max_entry_count = 0.5
-=======
->>>>>>> 0c80baa0
         backend_config.dtype = 'float16'
     pipe = pipeline(hf_path, backend_config=backend_config)
 
